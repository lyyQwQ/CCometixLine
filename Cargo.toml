[package]
name = "ccometixline"
version = "1.0.3"
edition = "2021"
description = "CCometixLine (ccline) - High-performance Claude Code StatusLine tool written in Rust"
authors = ["Haleclipse"]
license = "MIT"
repository = "https://github.com/username/CCometixLine"
readme = "README.md"
keywords = ["claude", "statusline", "powerline", "rust", "claude-code"]
categories = ["command-line-utilities", "development-tools"]

[dependencies]
# 核心依赖
serde = { version = "1.0", features = ["derive"] }
serde_json = "1.0"
clap = { version = "4.0", features = ["derive"] }
toml = "0.8"

# TUI 依赖
ratatui = { version = "0.29", optional = true }
crossterm = { version = "0.28", optional = true }

# 颜色处理
ansi_term = { version = "0.12", optional = true }
ansi-to-tui = { version = "7.0", optional = true }

# 可选：更新功能
ureq = { version = "2.10", features = ["json"], optional = true }
semver = { version = "1.0", optional = true }
chrono = { version = "0.4", features = ["serde"] }
dirs = { version = "5.0", optional = true }
tokio = { version = "1.41", features = ["rt", "rt-multi-thread", "macros"] }
reqwest = { version = "0.12", features = ["json"] }
once_cell = "1.20"
glob = "0.3"

[features]
<<<<<<< HEAD
default = ["self-update"]
self-update = ["ureq", "semver", "dirs"]
=======
default = ["tui", "self-update"]
tui = ["ratatui", "crossterm", "ansi_term", "ansi-to-tui", "chrono"]
self-update = ["ureq", "semver", "chrono", "dirs"]
>>>>>>> 420ca9b1
<|MERGE_RESOLUTION|>--- conflicted
+++ resolved
@@ -36,11 +36,6 @@
 glob = "0.3"
 
 [features]
-<<<<<<< HEAD
-default = ["self-update"]
-self-update = ["ureq", "semver", "dirs"]
-=======
 default = ["tui", "self-update"]
-tui = ["ratatui", "crossterm", "ansi_term", "ansi-to-tui", "chrono"]
-self-update = ["ureq", "semver", "chrono", "dirs"]
->>>>>>> 420ca9b1
+tui = ["ratatui", "crossterm", "ansi_term", "ansi-to-tui"]
+self-update = ["ureq", "semver", "dirs"]