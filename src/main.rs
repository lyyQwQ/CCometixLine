use ccometixline::cli::Cli;
<<<<<<< HEAD
use ccometixline::config::{BlockOverrideManager, Config, ConfigLoader, InputData};
use ccometixline::core::StatusLineGenerator;
use chrono::{Local, NaiveDate, Utc};
=======
use ccometixline::config::{Config, InputData};
use ccometixline::core::{collect_all_segments, StatusLineGenerator};
>>>>>>> 420ca9b1
use std::io;

fn main() -> Result<(), Box<dyn std::error::Error>> {
    let cli = Cli::parse_args();

    // Handle configuration commands
    if cli.init {
        Config::init()?;
        return Ok(());
    }

    if cli.print {
        let mut config = Config::load().unwrap_or_else(|_| Config::default());

        // Apply theme override if provided
        if let Some(theme) = cli.theme {
            config = ccometixline::ui::themes::ThemePresets::get_theme(&theme);
        }

        config.print()?;
        return Ok(());
    }

    if cli.check {
        let config = Config::load()?;
        config.check()?;
        println!("✓ Configuration valid");
        return Ok(());
    }

    if cli.config {
        #[cfg(feature = "tui")]
        {
            ccometixline::ui::run_configurator()?;
        }
        #[cfg(not(feature = "tui"))]
        {
            eprintln!("TUI feature is not enabled. Please install with --features tui");
            std::process::exit(1);
        }
        return Ok(());
    }

    if cli.update {
        #[cfg(feature = "self-update")]
        {
            println!("Update feature not implemented in new architecture yet");
        }
        #[cfg(not(feature = "self-update"))]
        {
            println!("Update check not available (self-update feature disabled)");
        }
        return Ok(());
    }

    // Handle block start time management
    if cli.set_block_start.is_some() || cli.clear_block_start || cli.show_block_status {
        return handle_block_management(&cli);
    }

    // Load configuration
    let mut config = Config::load().unwrap_or_else(|_| Config::default());

    // Apply theme override if provided
    if let Some(theme) = cli.theme {
        config = ccometixline::ui::themes::ThemePresets::get_theme(&theme);
    }

    // Read Claude Code data from stdin
    let stdin = io::stdin();
    let input: InputData = serde_json::from_reader(stdin.lock())?;

    // Collect segment data
    let segments_data = collect_all_segments(&config, &input);

    // Render statusline
    let generator = StatusLineGenerator::new(config);
    let statusline = generator.generate(segments_data);

    println!("{}", statusline);

    Ok(())
}

/// Handle block start time management CLI commands
fn handle_block_management(cli: &Cli) -> io::Result<()> {
    let mut manager = match BlockOverrideManager::new() {
        Ok(manager) => manager,
        Err(e) => {
            eprintln!("Error: Failed to initialize block override manager: {}", e);
            return Err(io::Error::other(e));
        }
    };

    // Load existing configuration
    if let Err(e) = manager.load() {
        eprintln!("Warning: Failed to load existing configuration: {}", e);
    }

    let today = Local::now().date_naive();

    // Handle set block start time
    if let Some(time_input) = &cli.set_block_start {
        match BlockOverrideManager::parse_time_input(time_input) {
            Ok(start_time) => {
                let notes = Some(format!(
                    "Set via CLI at {}",
                    Utc::now().format("%Y-%m-%d %H:%M:%S UTC")
                ));

                match manager.set_override(today, start_time, "manual".to_string(), notes) {
                    Ok(()) => {
                        let local_start_time = start_time.with_timezone(&Local);
                        println!(
                            "✓ Block start time set to {} ({} local) for {}",
                            start_time.format("%Y-%m-%d %H:%M UTC"),
                            local_start_time.format("%H:%M %Z"),
                            today.format("%Y-%m-%d")
                        );
                        println!("  Configuration saved to: {:?}", manager.get_config_path());
                    }
                    Err(e) => {
                        eprintln!("Error: Failed to set block start time: {}", e);
                        return Err(io::Error::other(e));
                    }
                }
            }
            Err(e) => {
                eprintln!("Error: Invalid time format: {}", e);
                let now_local = Local::now();
                eprintln!(
                    "Valid formats: single hour (0-23), HH:MM, or ISO timestamp (YYYY-MM-DDTHH:MM:SSZ)"
                );
                eprintln!(
                    "Times are interpreted as local time (current: {})",
                    now_local.format("%H:%M %Z")
                );
                return Err(io::Error::new(io::ErrorKind::InvalidInput, e));
            }
        }
    }

    // Handle clear block start
    if cli.clear_block_start {
        match manager.clear_override(today) {
            Ok(true) => {
                println!(
                    "✓ Block start time override cleared for {}",
                    today.format("%Y-%m-%d")
                );
            }
            Ok(false) => {
                println!(
                    "ℹ No block start time override was set for {}",
                    today.format("%Y-%m-%d")
                );
            }
            Err(e) => {
                eprintln!("Error: Failed to clear block start time: {}", e);
                return Err(io::Error::other(e));
            }
        }
    }

    // Handle show block status
    if cli.show_block_status {
        println!("Block Override Status:");
        println!("  Configuration file: {:?}", manager.get_config_path());
        println!("  Total overrides: {}", manager.override_count());

        if let Some(override_config) = manager.get_override(today) {
            println!("\n  Today ({}):", today.format("%Y-%m-%d"));
            println!("    ✓ Override active");
            let local_start_time = override_config.start_time.with_timezone(&Local);
            println!(
                "    ⏰ Block starts at: {} ({} local)",
                override_config.start_time.format("%H:%M UTC"),
                local_start_time.format("%H:%M %Z")
            );
            println!("    📝 Source: {}", override_config.source);
            println!(
                "    🕐 Created: {}",
                override_config.created_at.format("%Y-%m-%d %H:%M UTC")
            );
            if let Some(ref notes) = override_config.notes {
                println!("    📋 Notes: {}", notes);
            }
        } else {
            println!("\n  Today ({}):", today.format("%Y-%m-%d"));
            println!("    ⏱️ No override set (will use automatic detection)");
        }

        // Show recent overrides for context
        let all_dates = manager.get_all_dates();
        if !all_dates.is_empty() {
            println!("\n  Recent overrides:");
            let mut sorted_dates = all_dates;
            sorted_dates.sort();
            for date_str in sorted_dates.iter().rev().take(5) {
                if let Ok(date) = NaiveDate::parse_from_str(date_str, "%Y-%m-%d") {
                    if let Some(override_config) = manager.get_override(date) {
                        println!(
                            "    {} -> {} ({})",
                            date.format("%Y-%m-%d"),
                            override_config.start_time.format("%H:%M UTC"),
                            override_config.source
                        );
                    }
                }
            }
        }
    }

    Ok(())
}<|MERGE_RESOLUTION|>--- conflicted
+++ resolved
@@ -1,12 +1,7 @@
 use ccometixline::cli::Cli;
-<<<<<<< HEAD
-use ccometixline::config::{BlockOverrideManager, Config, ConfigLoader, InputData};
-use ccometixline::core::StatusLineGenerator;
+use ccometixline::config::{BlockOverrideManager, Config, InputData};
+use ccometixline::core::{collect_all_segments, StatusLineGenerator};
 use chrono::{Local, NaiveDate, Utc};
-=======
-use ccometixline::config::{Config, InputData};
-use ccometixline::core::{collect_all_segments, StatusLineGenerator};
->>>>>>> 420ca9b1
 use std::io;
 
 fn main() -> Result<(), Box<dyn std::error::Error>> {
@@ -64,7 +59,8 @@
 
     // Handle block start time management
     if cli.set_block_start.is_some() || cli.clear_block_start || cli.show_block_status {
-        return handle_block_management(&cli);
+        handle_block_management(&cli)?;
+        return Ok(());
     }
 
     // Load configuration
