--- conflicted
+++ resolved
@@ -432,10 +432,8 @@
     pub request_id: Option<String>,
     #[serde(default)]
     pub timestamp: Option<String>,
-<<<<<<< HEAD
     #[serde(default, alias = "costUSD")]
     pub cost_usd: Option<f64>,
-=======
 }
 
 #[cfg(test)]
@@ -480,5 +478,4 @@
         };
         assert!(config.validate().is_ok());
     }
->>>>>>> 41c341b0
 }