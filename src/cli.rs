--- conflicted
+++ resolved
@@ -27,11 +27,6 @@
     /// Check for updates
     #[arg(short = 'u', long = "update")]
     pub update: bool,
-<<<<<<< HEAD
-
-    /// Show current version
-    #[arg(short = 'v', long = "version")]
-    pub version: bool,
 
     /// Set block start time for today (formats: 0-23, HH:MM, ISO timestamp)
     #[arg(long, value_name = "TIME")]
@@ -44,8 +39,6 @@
     /// Show current block override status
     #[arg(long)]
     pub show_block_status: bool,
-=======
->>>>>>> 420ca9b1
 }
 
 impl Cli {
